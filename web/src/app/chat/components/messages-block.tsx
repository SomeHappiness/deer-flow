// Copyright (c) 2025 Bytedance Ltd. and/or its affiliates
// SPDX-License-Identifier: MIT

import { motion } from "framer-motion";
import { FastForward, Play } from "lucide-react";
import { useCallback, useRef, useState } from "react";

import { RainbowText } from "~/components/deer-flow/rainbow-text";
import { Button } from "~/components/ui/button";
import {
  Card,
  CardDescription,
  CardHeader,
  CardTitle,
} from "~/components/ui/card";
import { fastForwardReplay } from "~/core/api";
import { useReplayMetadata } from "~/core/api/hooks";
import type { Option } from "~/core/messages";
import { useReplay } from "~/core/replay";
import { sendMessage, useMessageIds, useStore } from "~/core/store";
import { env } from "~/env";
import { cn } from "~/lib/utils";

import { ConversationStarter } from "./conversation-starter";
import { InputBox } from "./input-box";
import { MessageListView } from "./message-list-view";
import { Welcome } from "./welcome";

/**
 * 消息区块组件
 * 
 * 主要消息显示和交互区域，包含消息列表和输入框
 * 支持普通对话模式和回放模式
 * 
 * @param {object} props - 组件属性
 * @param {string} [props.className] - 自定义CSS类名
 * @returns {JSX.Element} 消息区块组件
 */
export function MessagesBlock({ className }: { className?: string }) {
<<<<<<< HEAD
  // 获取消息数量和响应状态
  const messageCount = useStore((state) => state.messageIds.length);
=======
  const messageIds = useMessageIds();
  const messageCount = messageIds.length;
>>>>>>> b2c9e5f8
  const responding = useStore((state) => state.responding);
  
  // 获取回放状态和元数据
  const { isReplay } = useReplay();
  const { title: replayTitle, hasError: replayHasError } = useReplayMetadata();
  
  // 回放控制状态
  const [replayStarted, setReplayStarted] = useState(false);
  
  // 用于中止请求的控制器
  const abortControllerRef = useRef<AbortController | null>(null);
  
  // 反馈状态管理
  const [feedback, setFeedback] = useState<{ option: Option } | null>(null);

  /**
   * 处理发送消息
   * 
   * 创建中止控制器并发送消息
   * 支持处理反馈和中断功能
   * 
   * @param {string} message - 消息内容
   * @param {object} options - 选项对象
   */
  const handleSend = useCallback(
    async (message: string, options?: { interruptFeedback?: string }) => {
      const abortController = new AbortController();
      abortControllerRef.current = abortController;
      try {
        await sendMessage(
          message,
          {
            interruptFeedback:
              options?.interruptFeedback ?? feedback?.option.value,
          },
          {
            abortSignal: abortController.signal,
          },
        );
      } catch {}
    },
    [feedback],
  );
  
  /**
   * 处理取消响应
   * 
   * 中止当前进行中的请求
   */
  const handleCancel = useCallback(() => {
    abortControllerRef.current?.abort();
    abortControllerRef.current = null;
  }, []);
  
  /**
   * 处理反馈选择
   * 
   * 设置用户选择的反馈选项
   * 
   * @param {object} feedback - 反馈对象
   */
  const handleFeedback = useCallback(
    (feedback: { option: Option }) => {
      setFeedback(feedback);
    },
    [setFeedback],
  );
  
  /**
   * 处理移除反馈
   * 
   * 清除当前反馈状态
   */
  const handleRemoveFeedback = useCallback(() => {
    setFeedback(null);
  }, [setFeedback]);
  
  /**
   * 处理开始回放
   * 
   * 设置回放状态并发送空消息开始回放
   */
  const handleStartReplay = useCallback(() => {
    setReplayStarted(true);
    void sendMessage();
  }, [setReplayStarted]);
  
  /**
   * 处理快进回放
   * 
   * 切换快进状态并调用API快进回放
   */
  const [fastForwarding, setFastForwarding] = useState(false);
  const handleFastForwardReplay = useCallback(() => {
    setFastForwarding(!fastForwarding);
    fastForwardReplay(!fastForwarding);
  }, [fastForwarding]);
  
  return (
    <div className={cn("flex h-full flex-col", className)}>
      {/* 消息列表部分 */}
      <MessageListView
        className="flex flex-grow"
        onFeedback={handleFeedback}
        onSendMessage={handleSend}
      />
      
      {/* 根据模式显示不同的底部区域 */}
      {!isReplay ? (
        // 常规模式：显示输入框和对话启动器
        <div className="relative flex h-42 shrink-0 pb-4">
          {!responding && messageCount === 0 && (
            <ConversationStarter
              className="absolute top-[-218px] left-0"
              onSend={handleSend}
            />
          )}
          <InputBox
            className="h-full w-full"
            responding={responding}
            feedback={feedback}
            onSend={handleSend}
            onCancel={handleCancel}
            onRemoveFeedback={handleRemoveFeedback}
          />
        </div>
      ) : (
        // 回放模式：显示回放控制界面
        <>
          <div
            className={cn(
              "fixed bottom-[calc(50vh+80px)] left-0 transition-all duration-500 ease-out",
              replayStarted && "pointer-events-none scale-150 opacity-0",
            )}
          >
            <Welcome />
          </div>
          <motion.div
            className="mb-4 h-fit w-full items-center justify-center"
            initial={{ opacity: 0, y: "20vh" }}
            animate={{ opacity: 1, y: 0 }}
            transition={{ duration: 0.5 }}
          >
            <Card
              className={cn(
                "w-full transition-all duration-300",
                !replayStarted && "translate-y-[-40vh]",
              )}
            >
              <div className="flex items-center justify-between">
                <div className="flex-grow">
                  <CardHeader>
                    <CardTitle>
                      <RainbowText animated={responding}>
                        {responding ? "Replaying" : `${replayTitle}`}
                      </RainbowText>
                    </CardTitle>
                    <CardDescription>
                      <RainbowText animated={responding}>
                        {responding
                          ? "DeerFlow is now replaying the conversation..."
                          : replayStarted
                            ? "The replay has been stopped."
                            : `You're now in DeerFlow's replay mode. Click the "Play" button on the right to start.`}
                      </RainbowText>
                    </CardDescription>
                  </CardHeader>
                </div>
                {!replayHasError && (
                  <div className="pr-4">
                    {responding && (
                      <Button
                        className={cn(fastForwarding && "animate-pulse")}
                        variant={fastForwarding ? "default" : "outline"}
                        onClick={handleFastForwardReplay}
                      >
                        <FastForward size={16} />
                        Fast Forward
                      </Button>
                    )}
                    {!replayStarted && (
                      <Button className="w-24" onClick={handleStartReplay}>
                        <Play size={16} />
                        Play
                      </Button>
                    )}
                  </div>
                )}
              </div>
            </Card>
            {/* 静态网站演示模式提示 */}
            {!replayStarted && env.NEXT_PUBLIC_STATIC_WEBSITE_ONLY && (
              <div className="text-muted-foreground w-full text-center text-xs">
                * This site is for demo purposes only. If you want to try your
                own question, please{" "}
                <a
                  className="underline"
                  href="https://github.com/bytedance/deer-flow"
                  target="_blank"
                  rel="noopener noreferrer"
                >
                  click here
                </a>{" "}
                to clone it locally and run it.
              </div>
            )}
          </motion.div>
        </>
      )}
    </div>
  );
}<|MERGE_RESOLUTION|>--- conflicted
+++ resolved
@@ -37,13 +37,8 @@
  * @returns {JSX.Element} 消息区块组件
  */
 export function MessagesBlock({ className }: { className?: string }) {
-<<<<<<< HEAD
-  // 获取消息数量和响应状态
-  const messageCount = useStore((state) => state.messageIds.length);
-=======
   const messageIds = useMessageIds();
   const messageCount = messageIds.length;
->>>>>>> b2c9e5f8
   const responding = useStore((state) => state.responding);
   
   // 获取回放状态和元数据
