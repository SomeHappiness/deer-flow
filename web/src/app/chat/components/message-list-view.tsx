--- conflicted
+++ resolved
@@ -63,41 +63,11 @@
 }) {
   // 滚动容器引用
   const scrollContainerRef = useRef<ScrollContainerRef>(null);
-<<<<<<< HEAD
-  
-  // 获取消息列表
-  const messageIds = useStore((state) => state.messageIds);
-  
-  // 检查中断消息
-  const interruptMessage = useStore((state) => {
-    if (messageIds.length >= 2) {
-      const lastMessage = state.messages.get(
-        messageIds[messageIds.length - 1]!,
-      );
-      return lastMessage?.finishReason === "interrupt" ? lastMessage : null;
-    }
-    return null;
-  });
-  
-  // 等待反馈的消息ID
-  const waitingForFeedbackMessageId = useStore((state) => {
-    if (messageIds.length >= 2) {
-      const lastMessage = state.messages.get(
-        messageIds[messageIds.length - 1]!,
-      );
-      if (lastMessage && lastMessage.finishReason === "interrupt") {
-        return state.messageIds[state.messageIds.length - 2];
-      }
-    }
-    return null;
-  });
-  
-  // 响应状态和研究状态
-=======
+  
+  // 获取消息状态
   const messageIds = useMessageIds();
   const interruptMessage = useLastInterruptMessage();
   const waitingForFeedbackMessageId = useLastFeedbackMessageId();
->>>>>>> b2c9e5f8
   const responding = useStore((state) => state.responding);
   const noOngoingResearch = useStore(
     (state) => state.ongoingResearchId === null,
@@ -272,34 +242,18 @@
   }
 }
 
-<<<<<<< HEAD
-  /**
-   * 消息气泡组件
-   * 
-   * 根据消息角色显示不同样式的气泡
-   * 用户消息显示右侧，助手消息显示左侧
-   * 
-   * @param {object} props - 组件属性 
-   * @param {string} [props.className] - 自定义CSS类名
-   * @param {Message} props.message - 消息对象
-   * @param {React.ReactNode} props.children - 子元素
-   * @returns {JSX.Element} 消息气泡组件
-   */
-  function MessageBubble({
-    className,
-    message,
-    children,
-  }: {
-    className?: string;
-    message: Message;
-    children: React.ReactNode;
-  }) {
-    return (
-      <div
-        className={cn(
-          `flex w-fit max-w-[85%] flex-col rounded-2xl px-4 py-3 shadow`,
-          message.role === "user" &&
-=======
+/**
+ * 消息气泡组件
+ * 
+ * 根据消息角色显示不同样式的气泡
+ * 用户消息显示右侧，助手消息显示左侧
+ * 
+ * @param {object} props - 组件属性 
+ * @param {string} [props.className] - 自定义CSS类名
+ * @param {Message} props.message - 消息对象
+ * @param {React.ReactNode} props.children - 子元素
+ * @returns {JSX.Element} 消息气泡组件
+ */
 function MessageBubble({
   className,
   message,
@@ -314,7 +268,6 @@
       className={cn(
         `flex w-fit max-w-[85%] flex-col rounded-2xl px-4 py-3 shadow`,
         message.role === "user" &&
->>>>>>> b2c9e5f8
           "text-primary-foreground bg-brand rounded-ee-none",
         message.role === "assistant" && "bg-card rounded-es-none",
         className,
@@ -325,90 +278,18 @@
   );
 }
 
-<<<<<<< HEAD
-  /**
-   * 研究卡片组件
-   * 
-   * 显示研究信息，包括标题和状态
-   * 支持打开/关闭研究的功能
-   * 
-   * @param {object} props - 组件属性
-   * @param {string} [props.className] - 自定义CSS类名
-   * @param {string} props.researchId - 研究ID
-   * @param {function} [props.onToggleResearch] - 切换研究状态的回调函数
-   * @returns {JSX.Element} 研究卡片组件
-   */
-  function ResearchCard({
-    className,
-    researchId,
-    onToggleResearch
-  }: {
-    className?: string;
-    researchId: string;
-    onToggleResearch?: () => void;
-  }) {
-    // 获取报告相关信息
-    const reportId = useStore((state) =>
-      state.researchReportIds.get(researchId),
-    );
-    const hasReport = useStore((state) =>
-      state.researchReportIds.has(researchId),
-    );
-    const reportGenerating = useStore(
-      (state) => hasReport && state.messages.get(reportId!)!.isStreaming,
-    );
-    const openResearchId = useStore((state) => state.openResearchId);
-    
-    // 计算研究状态文本
-    const state = useMemo(() => {
-      if (hasReport) {
-        return reportGenerating ? "Generating report..." : "Report generated";
-      }
-      return "Researching...";
-    }, [hasReport, reportGenerating]);
-    
-    // 获取研究标题
-    const title = useResearchTitle(researchId);
-    
-    /**
-     * 处理打开/关闭研究
-     * 根据当前状态切换研究的显示状态
-     */
-    const handleOpen = useCallback(() => {
-      if (openResearchId === researchId) {
-        closeResearch();
-      } else {
-        openResearch(researchId);
-      }
-      onToggleResearch?.();
-    }, [openResearchId, researchId, onToggleResearch]);
-    
-    return (
-      <Card className={cn("w-full", className)}>
-        <CardHeader>
-          <CardTitle>
-            <RainbowText animated={state !== "Report generated"}>
-              {title !== undefined && title !== "" ? title : "Deep Research"}
-            </RainbowText>
-          </CardTitle>
-        </CardHeader>
-        <CardFooter>
-          <div className="flex w-full">
-            <RollingText className="text-muted-foreground flex-grow text-sm">
-              {state}
-            </RollingText>
-            <Button
-              variant={!openResearchId ? "default" : "outline"}
-              onClick={handleOpen}
-            >
-              {researchId !== openResearchId ? "Open" : "Close"}
-            </Button>
-          </div>
-        </CardFooter>
-      </Card>
-    );
-  }
-=======
+/**
+ * 研究卡片组件
+ * 
+ * 显示研究信息，包括标题和状态
+ * 支持打开/关闭研究的功能
+ * 
+ * @param {object} props - 组件属性
+ * @param {string} [props.className] - 自定义CSS类名
+ * @param {string} props.researchId - 研究ID
+ * @param {function} [props.onToggleResearch] - 切换研究状态的回调函数
+ * @returns {JSX.Element} 研究卡片组件
+ */
 function ResearchCard({
   className,
   researchId,
@@ -469,7 +350,6 @@
       </CardFooter>
     </Card>
   );
->>>>>>> b2c9e5f8
 }
 
 // 用于计划接受反馈的问候语列表
@@ -628,14 +508,11 @@
   const isGenerating = useMemo(() => {
     return message.isStreaming;
   }, [message.isStreaming]);
-<<<<<<< HEAD
-  
-  // 播放状态管理
-=======
   const hasError = useMemo(() => {
     return data?.error !== undefined;
   }, [data]);
->>>>>>> b2c9e5f8
+  
+  // 播放状态管理
   const [isPlaying, setIsPlaying] = useState(false);
   
   return (
