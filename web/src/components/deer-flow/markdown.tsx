// Copyright (c) 2025 Bytedance Ltd. and/or its affiliates
// SPDX-License-Identifier: MIT

import { Check, Copy } from "lucide-react";
import { useMemo, useState } from "react";
import ReactMarkdown, {
  type Options as ReactMarkdownOptions,
} from "react-markdown";
import rehypeKatex from "rehype-katex";
import remarkGfm from "remark-gfm";
import remarkMath from "remark-math";
import "katex/dist/katex.min.css";

import { Button } from "~/components/ui/button";
import { rehypeSplitWordsIntoSpans } from "~/core/rehype";
import { autoFixMarkdown } from "~/core/utils/markdown";
import { cn } from "~/lib/utils";

import Image from "./image";
import { Tooltip } from "./tooltip";

/**
 * Markdown渲染组件
 * 
 * 用于渲染Markdown格式的文本内容
 * 支持GFM(GitHub Flavored Markdown)和数学公式
 * 可选择性地启用复制功能和动画效果
 * 
 * @param {object} props - 组件属性
 * @param {string} [props.className] - 自定义CSS类名
 * @param {string|null} props.children - Markdown格式的文本内容
 * @param {React.CSSProperties} [props.style] - 内联样式对象
 * @param {boolean} [props.enableCopy=false] - 是否启用复制功能
 * @param {boolean} [props.animate=false] - 是否启用动画效果
 * @returns {JSX.Element} Markdown渲染组件
 */
export function Markdown({
  className,
  children,
  style,
  enableCopy,
  animated = false,
  ...props
}: ReactMarkdownOptions & {
  className?: string;
  enableCopy?: boolean;
  style?: React.CSSProperties;
  animated?: boolean;
}) {
<<<<<<< HEAD
  // 使用静态数组避免无限渲染循环
  const rehypePluginsWithAnimate = useMemo(() => [rehypeKatex, rehypeSplitWordsIntoSpans], []);
  const rehypePluginsWithoutAnimate = useMemo(() => [rehypeKatex], []);
  
  const currentRehypePlugins = animate ? rehypePluginsWithAnimate : rehypePluginsWithoutAnimate;
  
  // 提前处理Markdown内容，避免重复计算
  const processedContent = useMemo(() => {
    return dropMarkdownQuote(processKatexInMarkdown(children));
  }, [children]);
  
=======
  const rehypePlugins = useMemo(() => {
    if (animated) {
      return [rehypeKatex, rehypeSplitWordsIntoSpans];
    }
    return [rehypeKatex];
  }, [animated]);
>>>>>>> b2c9e5f8
  return (
    <div
      className={cn(
        className,
        "prose dark:prose-invert prose-p:my-0 prose-img:mt-0 flex flex-col gap-4",
      )}
      style={style}
    >
      <ReactMarkdown
        remarkPlugins={[remarkGfm, remarkMath]}
        rehypePlugins={currentRehypePlugins}
        components={{
          a: ({ href, children }) => (
            <a href={href} target="_blank" rel="noopener noreferrer">
              {children}
            </a>
          ),
          img: ({ src, alt }) => (
            <a href={src as string} target="_blank" rel="noopener noreferrer">
              <Image className="rounded" src={src as string} alt={alt ?? ""} />
            </a>
          ),
        }}
        {...props}
      >
<<<<<<< HEAD
        {processedContent}
=======
        {autoFixMarkdown(
          dropMarkdownQuote(processKatexInMarkdown(children ?? "")) ?? "",
        )}
>>>>>>> b2c9e5f8
      </ReactMarkdown>
      {enableCopy && typeof children === "string" && (
        <div className="flex">
          <CopyButton content={children} />
        </div>
      )}
    </div>
  );
}

/**
 * 复制按钮组件
 * 
 * 用于提供一键复制Markdown内容的功能
 * 点击后会显示复制成功的视觉反馈
 * 
 * @param {object} props - 组件属性
 * @param {string} props.content - 要复制的文本内容
 * @returns {JSX.Element} 复制按钮组件
 */
function CopyButton({ content }: { content: string }) {
  const [copied, setCopied] = useState(false);
  return (
    <Tooltip title="Copy">
      <Button
        variant="outline"
        size="sm"
        className="rounded-full"
        onClick={async () => {
          try {
            await navigator.clipboard.writeText(content);
            setCopied(true);
            setTimeout(() => {
              setCopied(false);
            }, 1000);
          } catch (error) {
            console.error(error);
          }
        }}
      >
        {copied ? (
          <Check className="h-4 w-4" />
        ) : (
          <Copy className="h-4 w-4" />
        )}{" "}
      </Button>
    </Tooltip>
  );
}

/**
 * 处理Markdown中的KaTeX数学公式
 * 
 * 将各种KaTeX语法转换为标准格式以便正确渲染
 * 
 * @param {string|null|undefined} markdown - 输入的Markdown文本
 * @returns {string|null|undefined} 处理后的Markdown文本
 */
function processKatexInMarkdown(markdown?: string | null) {
  if (!markdown) return markdown;

  const markdownWithKatexSyntax = markdown
    .replace(/\\\\\[/g, "$$$$") // Replace '\\[' with '$$'
    .replace(/\\\\\]/g, "$$$$") // Replace '\\]' with '$$'
    .replace(/\\\\\(/g, "$$$$") // Replace '\\(' with '$$'
    .replace(/\\\\\)/g, "$$$$") // Replace '\\)' with '$$'
    .replace(/\\\[/g, "$$$$") // Replace '\[' with '$$'
    .replace(/\\\]/g, "$$$$") // Replace '\]' with '$$'
    .replace(/\\\(/g, "$$$$") // Replace '\(' with '$$'
    .replace(/\\\)/g, "$$$$"); // Replace '\)' with '$$';
  return markdownWithKatexSyntax;
}

/**
 * 删除Markdown中的代码块标记
 * 
 * 移除不必要的代码块标记，保留代码内容
 * 
 * @param {string|null|undefined} markdown - 输入的Markdown文本
 * @returns {string|null|undefined} 处理后的Markdown文本
 */
function dropMarkdownQuote(markdown?: string | null) {
  if (!markdown) return markdown;
  return markdown
    .replace(/^```markdown\n/gm, "")
    .replace(/^```text\n/gm, "")
    .replace(/^```\n/gm, "")
    .replace(/\n```$/gm, "");
}<|MERGE_RESOLUTION|>--- conflicted
+++ resolved
@@ -47,26 +47,19 @@
   style?: React.CSSProperties;
   animated?: boolean;
 }) {
-<<<<<<< HEAD
   // 使用静态数组避免无限渲染循环
   const rehypePluginsWithAnimate = useMemo(() => [rehypeKatex, rehypeSplitWordsIntoSpans], []);
   const rehypePluginsWithoutAnimate = useMemo(() => [rehypeKatex], []);
   
-  const currentRehypePlugins = animate ? rehypePluginsWithAnimate : rehypePluginsWithoutAnimate;
+  const currentRehypePlugins = animated ? rehypePluginsWithAnimate : rehypePluginsWithoutAnimate;
   
   // 提前处理Markdown内容，避免重复计算
   const processedContent = useMemo(() => {
-    return dropMarkdownQuote(processKatexInMarkdown(children));
+    return autoFixMarkdown(
+      dropMarkdownQuote(processKatexInMarkdown(children ?? "")) ?? ""
+    );
   }, [children]);
   
-=======
-  const rehypePlugins = useMemo(() => {
-    if (animated) {
-      return [rehypeKatex, rehypeSplitWordsIntoSpans];
-    }
-    return [rehypeKatex];
-  }, [animated]);
->>>>>>> b2c9e5f8
   return (
     <div
       className={cn(
@@ -92,13 +85,7 @@
         }}
         {...props}
       >
-<<<<<<< HEAD
         {processedContent}
-=======
-        {autoFixMarkdown(
-          dropMarkdownQuote(processKatexInMarkdown(children ?? "")) ?? "",
-        )}
->>>>>>> b2c9e5f8
       </ReactMarkdown>
       {enableCopy && typeof children === "string" && (
         <div className="flex">
